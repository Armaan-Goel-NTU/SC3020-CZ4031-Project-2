from collections import deque
import psycopg
import json
import re
import math

def trunc(a : float) -> float:
    return round(a, 2)

cache = None
class Cache():
    def __init__(self, cur: psycopg.Cursor) -> None:
        self.dict = {}
        self.cur = cur
    
    def query_setting(self, setting: str):
        self.cur.execute(f"SELECT setting FROM pg_settings WHERE name = '{setting}'")
        return self.cur.fetchall()[0][0]

    def query_pagecount(self, relation: str):
        self.cur.execute(f"SELECT relpages FROM pg_class WHERE relname = '{relation}'")
        return self.cur.fetchall()[0][0]

    def query_tuplecount(self, relation: str):
        self.cur.execute(f"SELECT reltuples FROM pg_class where relname = '{relation}'")
        return self.cur.fetchall()[0][0]
    
    def get_setting(self, setting: str):
        key = f"setting/{setting}"
        if key not in self.dict:
            self.dict[key] = self.query_setting(setting)
        return self.dict[key]
            
    def get_page_count(self, relation: str):
        key = f"relpages/{relation}"
        if key not in self.dict:
            self.dict[key] = self.query_pagecount(relation)
        return self.dict[key]        

    def get_tuple_count(self, relation: str):
        key = f"reltuples/{relation}"    
        if key not in self.dict:
            self.dict[key] = self.query_tuplecount(relation)
        return self.dict[key]
    
    def set_tuple_count(self, relation: str, count:int):
        key = f"reltuples/{relation}"
        self.dict[key] = count

def explain_seqscan(node: dict) -> str:
    cpu_tuple_cost = float(cache.get_setting("cpu_tuple_cost"))
    seq_page_cost = float(cache.get_setting("seq_page_cost"))
    rel = node["Relation Name"]
    page_count = cache.get_page_count(rel)
    row_count = cache.get_tuple_count(rel)
    comment = ""
    workers = 1
    filter_cost = 0

    explanation = f"Sequential Scan has a cpu cost of cpu_tuple_cost * T(R) and a disk cost of seq_page_cost * B(R).\n"
    explanation += f"B(R) = {page_count}, T(R) = {row_count}, cpu_tuple_cost={cpu_tuple_cost}, seq_page_cost={seq_page_cost}.\n"
    if "Filter" in node:
        pattern = r"\([^()]*\)"
        filters = len(re.findall(pattern, node["Filter"]))
        cpu_operator_cost = float(cache.get_setting("cpu_operator_cost"))
        filter_cost = filters * cpu_operator_cost
        explanation += f"CPU cost per tuple is increased by {filter_cost:.4f} for {filters} filters * cpu_operator_cost ({cpu_operator_cost})\n"

    if node["Parallel Aware"] and "Workers Planned" in node:
        workers = node["Workers Planned"]
        if cache.get_setting("parallel_leader_participation") == "on" and workers < 4:
            workers += 1 - (workers * 0.3)
        explanation += f"The total CPU cost is reduced by a parallelization factor of {workers:.1f}\n" 

    disk_cost = seq_page_cost * page_count
    cost = trunc((cpu_tuple_cost + filter_cost)/workers * row_count + disk_cost)
    expected_cost = node["Total Cost"]
    if cost != expected_cost and "Filter" in node:
        expected_cost -= disk_cost
        expected_cost /= row_count
        expected_cost *= workers
        expected_cost -= cpu_tuple_cost

        if expected_cost != filter_cost:
            comment = f"The difference in costs is likely due to the way filtering is handled. The expected filtering cost is {expected_cost:.4f}, but we have used {filter_cost}"

    explanation += f"Plugging in these values, we get {cost}"

    return (cost, explanation, comment)

def align(val : int, len : int) -> int:
    return val + (len - (val % len))

def explain_materialize(node: dict) -> str:
    tuples = node["Plan Rows"]
    width = node["Plan Width"]
    child = node["Plans"][0]
    startup_cost = child["Startup Cost"]

    explanation = f"Materialize has the same startup cost as its child. ({startup_cost})\n"
    work_mem_bytes = float(cache.get_setting("work_mem")) * 1024
    cpu_operator_cost = float(cache.get_setting("cpu_operator_cost"))
    seq_page_cost = float(cache.get_setting("seq_page_cost"))
    nbytes = tuples * (align(width, 8) + align(23, 8))
    explanation += f"Materialize charges 2 * cpu_operator_cost ({cpu_operator_cost}) per tuple as overhead. There are {tuples} tuple(s)\n"
    cost = 2 * cpu_operator_cost * tuples
    block_size = float(cache.get_setting("block_size"))

    if nbytes > work_mem_bytes:
        explanation += f"The relation to materialize is larger that working memory space of {work_mem_bytes / 1024}KB\n"
        npages = math.ceil(nbytes/block_size)
        explanation += f"Disk costs will be incurred. The projected amount to materialize is {nbytes}, which will take {npages} to fit with a page size of {block_size}\n"
        f"seq_page_cost ({seq_page_cost}) will be incurred for each page.\n"
        cost += npages
    
    explanation += f"Additional cost incurred is {cost:.2f}"
    return (cost + child['Total Cost'], explanation)

def explain_merge_append(node: dict) -> str: 
    cpu_operator_cost = float(cache.get_setting("cpu_operator_cost"))
    cpu_tuple_cost = float(cache.get_setting("cpu_tuple_cost"))
    tuples = sum(child["Plan Rows"] for child in node.get("Plans", []))

    N = max(2,len(node["Plans"]))
    logN = math.log2(N)
    comparison_cost = 2.0 * cpu_operator_cost

    startup_cost = comparison_cost * N * logN
    explanation = f"In the startup phase, a Heap is built for each child node (N={N} in this case)\n"
    explanation += f"This will cost N * log2(N) * comparison cost. Comparison cost is 2 * cpu_operator_cost ({cpu_operator_cost})\n"
    explanation += f"Additional startup cost comes out to be {startup_cost:.2f}\n"

    run_cost = tuples * comparison_cost * logN
    run_cost += cpu_tuple_cost * 0.5 * tuples
    explanation += f"A per-tuple heap maintaince cost of comparison_cost * log2(N) applied.\n"
    explanation += f"cpu_tuple_cost ({cpu_tuple_cost}) * the append multiplier (0.5) is also applied per tuple for overhead\n"
    explanation += f"For {tuples} tuples, the run cost is an additional {run_cost:.2f}"

    return (startup_cost + run_cost + sum(child["Total Cost"] for child in node.get("Plans", [])), explanation)


def explain_append(node: dict) -> str:
    # gather child costs
    cpu_tuple_cost = float(cache.get_setting("cpu_tuple_cost"))
    child_costs = [child["Total Cost"] for child in node.get("Plans", [])]
    child_startup_costs = [child["Startup Cost"] for child in node.get("Plans", [])]
    row_count = node["Plan Rows"]

    if not child_costs: 
        return (0, "No child plans for this Append node.")

    min_startup_cost = min(child_startup_costs)
    total_cost = sum(child_costs) + cpu_tuple_cost * row_count * 0.5  # 0.5 is APPEND_CPU_COST_MULTIPLIER
    total_cost=round(total_cost, 1)   #check issue with decimal without round

    #explanation:
    explanation = f"Append node combines several plans. The startup cost is the minimum of the startup costs of its children, and the total cost includes CPU costs associated with processing rows.\n"
    explanation += f"Child startup costs: {child_startup_costs}\n"
    explanation += f"Child total costs: {child_costs}\n"
    explanation += f"Estimated row count: {row_count}\n"
    explanation += f"Minimum startup cost: {min_startup_cost}, Adjusted total cost: {total_cost} (including CPU cost for handling rows)"

    return (total_cost, explanation)

def explain_gather(node: dict) -> str:

    parallel_setup_cost = float(cache.get_setting("parallel_setup_cost"))
    parallel_tuple_cost = float(cache.get_setting("parallel_tuple_cost"))

    if 'Plans' not in node or not node['Plans']:
        return (0, "No child plans for this Gather node.")

    subpath = node['Plans'][0]  # Assuming the first plan is the subpath

    rows = node["Plan Rows"]

    # Extract costs from the subpath
    subpath_startup_cost = subpath['Startup Cost']
    subpath_total_cost = subpath['Total Cost']
    subpath_run_cost = subpath_total_cost - subpath_startup_cost

    # incorporating parallel costs
    startup_cost = subpath_startup_cost + parallel_setup_cost
    run_cost = subpath_run_cost + parallel_tuple_cost * rows

    total_cost = startup_cost + run_cost

    # explanation:
    explanation = f"Gather node coordinates parallel execution. It has startup and run phases:\n"
    explanation += f"Subpath startup cost: {subpath_startup_cost}\n"
    explanation += f"Subpath run cost (excluding startup): {subpath_run_cost}\n"
    explanation += f"Parallel setup cost: {parallel_setup_cost}\n"
    explanation += f"Parallel tuple cost per row: {parallel_tuple_cost}, for {rows} rows\n"
    explanation += f"Total Gather node cost: {total_cost} (including parallel overhead)"

    return (total_cost, explanation)

def explain_gather_merge(node: dict) -> str:
    parallel_setup_cost = float(cache.get_setting("parallel_setup_cost"))
    parallel_tuple_cost = float(cache.get_setting("parallel_tuple_cost"))
    cpu_operator_cost = float(cache.get_setting("cpu_operator_cost"))
    rows = node["Plan Rows"]
    comparison_cost = 2.0 * cpu_operator_cost

    subpath = node['Plans'][0]  # Assuming the first plan is the subpath
    subpath_total_cost = subpath['Total Cost']

    N = node["Workers Planned"] + 1
    logN = math.log2(N) 

    startup_cost = comparison_cost * N * logN
    startup_cost += parallel_setup_cost
    explanation = f"In the startup phase, a Heap is built for each parallel worker ({N} in this case)\n"
    explanation += f"This will cost N * log2(N) * comparison cost. Comparison cost is 2 * cpu_operator_cost ({cpu_operator_cost})\n"
    explanation += f"Startup also includes the parallel setup cost of {parallel_setup_cost}\n"
    explanation += f"Additional startup cost comes out to be {startup_cost:.2f}\n"

    run_cost = rows * comparison_cost * logN
    run_cost += cpu_operator_cost * rows
    run_cost += parallel_tuple_cost * rows * 1.05
    explanation += f"A per-tuple heap maintaince cost of comparison_cost * log2(N) applied.\n"
    explanation += f"cpu_operator_cost ({cpu_operator_cost}) is also applied per tuple for heap management overhead\n"
    explanation += f"Lastly, parallel_tuple_cost ({parallel_tuple_cost}) and a 5% penalty to wait for every work is also incurred.\n"
    explanation += f"For {rows} tuples, the run cost is an additional {run_cost:.2f}"

    return (startup_cost + run_cost + subpath_total_cost, explanation)

def explain_limit(node: dict) -> str:
    if 'Plans' not in node or len(node['Plans']) != 1:
        return (0, "Limit node must have exactly one child plan.")

    # Extract child plan
    child_plan = node['Plans'][0]
    child_total_cost = child_plan['Total Cost']
    child_startup_cost = child_plan['Startup Cost']
    child_plan_rows = child_plan['Plan Rows']

    # Get the limit value
    limit_count = node.get('Plan Rows', child_plan_rows)  # Default to all rows if no limit specified

    
    if limit_count < child_plan_rows:
        cost_per_row = (child_total_cost - child_startup_cost) / child_plan_rows if child_plan_rows else 0
        total_cost = child_startup_cost + cost_per_row * limit_count
        total_cost = round(total_cost, 2)
        explanation = f"Limit operation processes only the first {limit_count} rows of its child node. "
        explanation += f"Total cost is reduced proportionally based on the reduced number of rows processed. "
        explanation += f"Estimated reduced cost: {total_cost}, based on original total cost: {child_total_cost} and row count: {child_plan_rows}."
    else:
        total_cost = child_total_cost
        total_cost = round(total_cost, 2)
        explanation = f"Limit operation does not reduce the number of rows processed as the limit ({limit_count}) is higher than or equal to the child's row count ({child_plan_rows}). Total cost remains unchanged."
    
    
    return (total_cost, explanation)

def explain_indexscan(node: dict) -> str:
    cpu_index_tuple_cost = float(cache.get_setting("cpu_index_tuple_cost"))
    index_page_cost = float(cache.get_setting("effective_cache_size"))  # This adjusts the page cost based on caching

    # Extract necessary data from the node
    index_name = node.get("Index Name", "unknown index")
    page_count = cache.get_page_count(index_name)  # Assuming this retrieves index-related pages
    row_count = node["Plan Rows"]

    # Calculate costs
    cost = cpu_index_tuple_cost * row_count + index_page_cost * page_count
    explanation = f"Index Scan on {index_name} involves a CPU cost per tuple and an I/O cost per page. " \
                  f"Total tuples (rows) fetched: {row_count}, Index pages read: {page_count}, " \
                  f"cpu_index_tuple_cost={cpu_index_tuple_cost}, index_page_cost={index_page_cost}. " \
                  f"Total cost calculated: {cost}"
    
    return (cost, explanation)

def explain_result(node: dict) -> str:
    expected_cost = node["Total Cost"]
    tuples = node["Plan Rows"]
    comment = ""
    if "Plans" in node:
        cost = node["Plans"][0]["Total Cost"]
        explanation = "Result usually has additional no cost associated with it."
        if expected_cost > cost:
            comment = f"Perhaps there is a filtering cost of {(expected_cost - cost) / tuples} being applied per tuple. There are {tuples} tuple(s)"
        return (cost, explanation, comment)
    else:
        if expected_cost == 0:
            return (0, "Result usually has additional no cost associated with it.")
        cpu_tuple_cost = float(cache.get_setting("cpu_tuple_cost"))
        explanation = f"Result incurs cpu_tuple_cost ({cpu_tuple_cost}) per tuple. There are {tuples} tuple(s)"
        cost = trunc(cpu_tuple_cost * tuples)
        if expected_cost != cost:
            comment = f"Perhaps the cost per tuple here is {(expected_cost - cost) / tuples} instead."
        return (cost, explanation, comment)

def explain_sort(node: dict) -> str:
    tuples = node["Plan Rows"]
    width = node["Plan Width"]
    num_workers = node.get("Workers", 1) if "Workers" in node else 1  # Safe access to 'Workers' key
    sort_mem_kb = float(cache.get_setting("work_mem"))
    sort_mem_bytes = sort_mem_kb * 1024
    cpu_operator_cost = float(cache.get_setting("cpu_operator_cost"))
    comparison_cost = cpu_operator_cost * 3  # Increase the weight to account for additional overhead
    seq_page_cost = float(cache.get_setting("seq_page_cost"))
    random_page_cost = float(cache.get_setting("random_page_cost"))
    block_size = float(cache.get_setting("block_size"))

    input_bytes = tuples * width
    num_pages = math.ceil(input_bytes / block_size)

    if input_bytes > sort_mem_bytes:
        # Disk-based sort calculations
        nruns = max(1, input_bytes / sort_mem_bytes)
        merge_order = max(2, math.floor(math.log2(sort_mem_bytes / block_size)))
        log_runs = max(1, math.ceil(math.log(nruns) / math.log(merge_order)))
        npageaccesses = num_pages * log_runs
        disk_io_cost = npageaccesses * (seq_page_cost * 0.75 + random_page_cost * 0.25)
        startup_cost_per_worker = comparison_cost * tuples * math.log(max(2, tuples)) / math.log(2) + disk_io_cost
    else:
        # In-memory sort
        startup_cost_per_worker = comparison_cost * tuples * math.log(max(2, tuples)) / math.log(2)

    # Parallel overhead recalculated more accurately
    total_startup_cost = startup_cost_per_worker * num_workers
    parallel_overhead = total_startup_cost * (0.1)  # Assuming a 10% overhead for coordination in parallel setup
    total_startup_cost += parallel_overhead

    run_cost_per_worker = cpu_operator_cost * tuples
    total_run_cost = run_cost_per_worker * num_workers

    total_cost = total_startup_cost + total_run_cost

    explanation = f"Sort operation on column(s) {node['Sort Key']}, executed in parallel across {num_workers} workers. " \
                  f"Input tuples per worker: {tuples / num_workers}, Total tuples: {tuples}, Tuple width: {width} bytes, " \
                  f"Memory per worker: {sort_mem_bytes / 1024 / 1024} MB, Pages per worker: {num_pages}, " \
                  f"Startup cost per worker: {startup_cost_per_worker:.2f}, Total startup cost: {total_startup_cost:.2f}, " \
                  f"Run cost per worker: {run_cost_per_worker:.2f}, Total run cost: {total_run_cost:.2f}, " \
                  f"Total cost: {total_cost:.2f}."
    return total_cost, explanation

#TODO: can make sum of children more precise (check if bitmap and/or/index for these functions)
def explain_bitmap_or(node: dict) -> str:
    cpu_operator_cost = float(cache.get_setting("cpu_operator_cost"))
    cost = sum([child["Total Cost"] for child in node.get("Plans", [])])
    tuples = node["Plan Rows"]

    num_index = 0
    num_cost = 0
    first = True
    for child in node["Plans"]:
        if child["Node Type"] == "Bitmap Index Scan":
            cost += tuples * cpu_operator_cost * 0.1
            num_index += 1
        elif not first:
            cost += 100 * cpu_operator_cost
            num_cost += 1
        if first:
            first = False

    explanation = f"The startup and total costs for the BitmapOr operator are the same\n"
    explanation += f"The total cost consists of the sum of all the child operators\n"
    explanation += f"For each child index scan ({num_index} in this case), an overhead of 0.1 * cpu_operator_cost ({cpu_operator_cost}) * tuples ({tuples}) is added.\n"
    explanation += f"The bitwise operation cost is 100 * cpu_operator_cost ({cpu_operator_cost}). It is applied for all non-index children except the first one ({num_cost})\n"
    explanation += f"The total comes out to be {cost:.2f}"
    
    return (cost, explanation)

def explain_bitmap_and(node: dict) -> str:
    cpu_operator_cost = float(cache.get_setting("cpu_operator_cost"))
    cost = sum([child["Total Cost"] for child in node.get("Plans", [])])
    tuples = node["Plan Rows"]

    num_index = 0
    for child in node["Plans"]:
        if child["Node Type"] == "Bitmap Index Scan":
            cost += tuples * cpu_operator_cost * 0.1
            num_index += 1
    
    cost += (len(node["Plans"]) - 1) * 100 * cpu_operator_cost
    explanation = f"The startup and total costs for the BitmapOr operator are the same\n"
    explanation += f"The total cost consists of the sum of all the child operators\n"
    explanation += f"For each child index scan ({num_index} in this case), an overhead of 0.1 * cpu_operator_cost ({cpu_operator_cost}) * tuples ({tuples}) is added.\n"
    explanation += f"The bitwise operation cost is 100 * cpu_operator_cost ({cpu_operator_cost}). It is applied for all children except the first ({len(node['Plans']) - 1})\n"
    explanation += f"The total comes out to be {cost:.2f}"
    
    return (cost, explanation)

def explain_group(node: dict) -> str:
    cpu_operator_cost = float(cache.get_setting("cpu_operator_cost"))
    numGroupCols = len(node["Group Key"])
    input_tuples = node["Plans"][0]["Plan Rows"]
    total_cost = cpu_operator_cost * input_tuples * numGroupCols

    explanation = f"There is no additional startup cost for the Group operator\n"
    explanation = f"cpu_operator_cost ({cpu_operator_cost}) is incurred for every input tuple ({input_tuples}) and grouping clause ({numGroupCols}) combination\n"

    if "Filter" in node:
        pattern = r"\([^()]*\)"
        filters = len(re.findall(pattern, node["Filter"]))
        cpu_operator_cost = float(cache.get_setting("cpu_operator_cost"))
        filter_cost = filters * cpu_operator_cost
        explanation += f"CPU cost per output tuple is increased by {filter_cost:.4f} for {filters} filters * cpu_operator_cost ({cpu_operator_cost})\n"
        total_cost += filter_cost * node["Plan Rows"]

    explanation += f"The additional cost comes out to be {total_cost:.2f}"

    return (total_cost + node["Plans"][0]["Total Cost"], explanation)

#TODO find a query that uses lockrows
def explain_lockrows(node: dict) -> str:
    cpu_tuple_cost = float(cache.get_setting("cpu_tuple_cost"))
    tuples = node["Plans"][0]["Plan Rows"]
    total_cost = cpu_tuple_cost * tuples
    explanation = f"There is no additional startup cost for the LockRows operator\n"
    explanation += f"Lock rows incurs cpu_tuple_cost ({cpu_tuple_cost}) for each input row ({tuples})\n"
    explanation += f"This adds {total_cost}"
    return (total_cost + node["Plans"][0]["Total Cost"], explanation)

def explain_setop(node: dict) -> str:
    cpu_operator_cost = float(cache.get_setting("cpu_operator_cost"))
    subpath_cost = node["Plans"][0]["Total Cost"]
    expected_cost = node["Total Cost"] - subpath_cost
    explanation = f"There is no additional startup cost for the SetOp operator\n"
    tuples = node["Plans"][0]["Plan Rows"]
    total_cost = cpu_operator_cost * tuples
    len_disctint = expected_cost/total_cost
    total_cost *= len_disctint
    explanation += f"cpu_operator_cost ({cpu_operator_cost}) is incurred for every row ({tuples}) and distinct column {(int(len_disctint))} combination\n"
    explanation += f"This adds a cost of {total_cost}"
    return (total_cost + subpath_cost, explanation)

#TODO: check if filtering needed
def explain_subqueryscan(node: dict) -> str:
    explanation = f"There is no additional startup cost for the Subquery Scan operator\n"
    cpu_tuple_cost = float(cache.get_setting("cpu_tuple_cost"))
    subpath_cost = node["Plans"][0]["Total Cost"]
    tuples = node["Plans"][0]["Plan Rows"]
    total_cost = cpu_tuple_cost * tuples
    explanation += f"cpu_tuple_cost ({cpu_tuple_cost}) is incurred for every input row ({tuples})\n"
    explanation += f"This adds a cost of {total_cost}"
    return (total_cost + subpath_cost, explanation)

#TODO: check if filtering needed
def explain_valuescan(node: dict) -> str:
    explanation = f"There is no startup cost for the Subquery Scan operator\n"
    cpu_operator_cost = float(cache.get_setting("cpu_operator_cost"))
    cpu_tuple_cost = float(cache.get_setting("cpu_tuple_cost"))
    tuples = node["Plan Rows"]
    total_cost = (cpu_operator_cost + cpu_tuple_cost) * tuples
    explanation += f"cpu_tuple_cost ({cpu_tuple_cost}) and cpu_operator_cost ({cpu_operator_cost}) is incurred for every input row ({tuples})\n"
    explanation += f"The total cost is {total_cost}"
    return (total_cost, explanation)

def explain_modify_table(node: dict) -> str:
    explanation = f"There is no cost associated with this node."
    return (node["Plans"][0]["Total Cost"], explanation)

def explain_project_set(node: dict) -> str:
    explanation = f"There is no startup cost for the ProjectSet operator\n"
    cpu_tuple_cost = float(cache.get_setting("cpu_tuple_cost"))
    subpath_cost = node["Plans"][0]["Total Cost"]
    subpath_tuples = node["Plans"][0]["Plan Rows"]
    tuples = node["Plan Rows"]

    run_cost = cpu_tuple_cost * subpath_tuples
    run_cost += (tuples - subpath_tuples) * cpu_tuple_cost / 2

    explanation += f"cpu_tuple_cost ({cpu_tuple_cost}) is incurred for every input row {subpath_tuples}\n"
    explanation += f"half of cpu_tuple_cost ({cpu_tuple_cost/2}) is incurred for every added output row {tuples - subpath_tuples}\n"
    explanation += f"This adds {run_cost} to the total cost"
    return (run_cost + subpath_cost, explanation)

def explain_recursive_union(node: dict) -> str:
    explanation = f"There is no startup cost for the Recursive Union operator\n"
    nterm = node["Plans"][0]
    rterm = node["Plans"][1]

    total_cost = nterm["Total Cost"]
    explanation += f"The initial cost is the same as the non-recursive term ({total_cost})\n"

    total_cost += 10 * rterm["Total Cost"]
    explanation += f"Assuming 10 recursions, the cost of the recursive term ({rterm['Total Cost']}) is added 10 times\n"

    cpu_tuple_cost = float(cache.get_setting("cpu_tuple_cost"))
    total_rows = node["Plan Rows"]
    total_cost += cpu_tuple_cost * total_rows
    explanation += f"Finally, cpu_tuple_cost ({cpu_tuple_cost}) is incurred for every output row ({total_rows})"

    return (total_cost, explanation)

<<<<<<< HEAD
def explain_hash(node: dict) -> str:
    explanation = f"The hash operator incurs no additional cost as it builds a hash table in memory.\n"
    return (node["Plans"][0]["Total Cost"], explanation)
=======
def explain_aggregate(node: dict) -> str: #not done, no of workers not accounted
    cpu_operator_cost = float(cache.get_setting("cpu_operator_cost"))
    cpu_tuple_cost = float(cache.get_setting("cpu_tuple_cost"))
    child = node["Plans"][0]
    tuples = node["Plan Rows"]
    startup_cost = child["Total Cost"] + (cpu_operator_cost * child["Plan Rows"])
    explanation = f"The Aggregate's startup cost consists of cost of child operator and \
    the cpu_operator_cost ({cpu_operator_cost}) multipled by number of input rows\n"
    explanation += f"The Aggregate's total cost is then increased by cpu_tuple_cost ({cpu_tuple_cost}), \
    for processing every resulting output row"
    total_cost = startup_cost + cpu_tuple_cost * tuples
    return (total_cost, explanation)
>>>>>>> ddd173e6

fn_dict = {
    "Result": explain_result,
    "ProjectSet": explain_project_set,
    "ModifyTable": explain_modify_table,
    "Append": explain_append,
    "Merge Append": explain_merge_append,
    "Recursive Union": explain_recursive_union,
    "BitmapAnd": explain_bitmap_and,
    "BitmapOr": explain_bitmap_or,
    "Nested Loop": None,
    "Merge Join": None,
    "Hash Join": None,
    "Seq Scan": explain_seqscan,
    "Sample Scan": None,
    "Gather": explain_gather,
    "Gather Merge": explain_gather_merge,
    "Index Scan": explain_indexscan,
    "Index Only Scan": None,
    "Bitmap Index Scan": None,
    "Bitmap Heap Scan": None,
    "Tid Scan": None,
    "Tid Range Scan": None,
    "Subquery Scan": explain_subqueryscan,
    "Function Scan": None,
    "Table Function Scan": None,
    "Values Scan": explain_valuescan,
    "CTE Scan": None,
    "Named Tuplestore Scan": None,
    "WorkTable Scan": None,
    "Foreign Scan": None,
    "Custom Scan": None,
    "Materialize": explain_materialize,
    "Memoize": None,
    "Sort": explain_sort,
    "Incremental Sort": None,
    "Group": explain_group,
    "Aggregate": explain_aggregate,
    "WindowAgg": None,
    "Unique": None,
    "SetOp": explain_setop,
    "LockRows": explain_lockrows,
    "Limit": explain_limit,
    "Hash": explain_hash,
}

class Connection():
    def __init__(self) -> None:
        self.connection = None
    
    def connected(self) -> bool:
        return self.connection is not None and not self.connection.closed
    
    def disconnect(self) -> None:
        if self.connected():
            self.connection.close()

    def connect(self, dbname:str, user:str, password:str, host:str, port:str) -> str:
        self.disconnect()
        try:
            self.connection = psycopg.connect(dbname=dbname, user=user, password=password, host=host, port=port)
            self.connection.autocommit = True
            global cache
            cache = Cache(self.connection.cursor())
            return ""
        except Exception as e:
            return str(e)
    
    def get_explanation(self, node: dict) -> str:
        if "Total Cost" not in node:
            return "<b>Comment</b>: No cost associated with this node."

        node_type = node["Node Type"] 
        if node_type in fn_dict and fn_dict[node_type] is not None:
            try:
                expected_cost = node["Total Cost"]
                params = fn_dict[node_type](node)
                full_cost = params[0]
                cost = trunc(full_cost)
                explanation = params[1]
                color = "c0ebcc" if cost == expected_cost else "ebc6c0"
                explanation = f"<b>Calculated Cost</b>: <span style=\"background-color:#{color};\">{cost}</span>\n<b>Explanation</b>: {explanation}"
                if len(params) > 2 and len(params[2]) > 0:
                    explanation += f"\n<b>Comments</b>: {params[2]}"
                elif cost != expected_cost:
                    diff = trunc(abs(full_cost - expected_cost))
                    if diff <= 0.05:
                        explanation += f"\n<b>Comments</b>: Calculated cost is off by {diff:.4f}, which is most likely a rounding error."
                return explanation
            except Exception as e:
                return f"<b>Comment</b>: Encountered an error when generating an explanation. {str(e)}"
        
        return f"<b>Comment</b>: I really don't know how to explain the cost for this operator!"

    def explain(self, query:str, force_analysis:bool, log_cb: callable) -> str:
        self.log = log_cb
        if not self.connected():
            return "No database connection found! There is no context for this query."

        cur = self.connection.cursor()
        try:
            cur.execute(f"EXPLAIN (COSTS, FORMAT JSON) {query}")
        except Exception as e:
            return f"Error: {str(e)}"

        plan = cur.fetchall()[0][0][0]['Plan']
        with open("plan.json","w") as f:
            f.write(json.dumps(plan, indent=2))
        node_stack = deque()

        def add_nodes(node, workers):
            if "Workers Planned" in node:
                workers = node["Workers Planned"]
            elif node["Parallel Aware"]:
                node["Workers Planned"] = workers
            node_stack.append(node)
            if "Plans" in node:
                for child_plan in node["Plans"]:
                    add_nodes(child_plan, workers)

        add_nodes(plan, 1)

        if force_analysis:
            stack_copy = node_stack.copy()
            reexplain = False
            for _ in range(len(stack_copy)):
                node = stack_copy.pop()
                if "Relation Name" in node:
                    rel = node["Relation Name"]
                    tuple_count = cache.query_tuplecount(rel)
                    if tuple_count == -1:
                        reexplain = True
                        try:
                            cur.execute(f"ANALYZE {rel}")
                        except Exception as e:
                            return f"Error: {str(e)}"
                    else:
                        cache.set_tuple_count(rel, tuple_count)
                        
            if reexplain:
                return self.explain(query, False, log_cb)
                
        for _ in range(len(node_stack)):
            node = node_stack.pop()
            node["Explanation"] = self.get_explanation(node)

        return plan    <|MERGE_RESOLUTION|>--- conflicted
+++ resolved
@@ -487,11 +487,10 @@
 
     return (total_cost, explanation)
 
-<<<<<<< HEAD
 def explain_hash(node: dict) -> str:
     explanation = f"The hash operator incurs no additional cost as it builds a hash table in memory.\n"
     return (node["Plans"][0]["Total Cost"], explanation)
-=======
+
 def explain_aggregate(node: dict) -> str: #not done, no of workers not accounted
     cpu_operator_cost = float(cache.get_setting("cpu_operator_cost"))
     cpu_tuple_cost = float(cache.get_setting("cpu_tuple_cost"))
@@ -504,7 +503,6 @@
     for processing every resulting output row"
     total_cost = startup_cost + cpu_tuple_cost * tuples
     return (total_cost, explanation)
->>>>>>> ddd173e6
 
 fn_dict = {
     "Result": explain_result,
